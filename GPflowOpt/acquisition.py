# Copyright 2017 Joachim van der Herten
#
# Licensed under the Apache License, Version 2.0 (the "License");
# you may not use this file except in compliance with the License.
# You may obtain a copy of the License at
#
# http://www.apache.org/licenses/LICENSE-2.0
#
# Unless required by applicable law or agreed to in writing, software
# distributed under the License is distributed on an "AS IS" BASIS,
# WITHOUT WARRANTIES OR CONDITIONS OF ANY KIND, either express or implied.
# See the License for the specific language governing permissions and
# limitations under the License.

from GPflow.param import Parameterized, AutoFlow, ParamList, DataHolder
from GPflow.model import Model
from GPflow import settings

import numpy as np

import tensorflow as tf

float_type = settings.dtypes.float_type
stability = settings.numerics.jitter_level


class Acquisition(Parameterized):
    """
    This class represents an acquisition functions which maps the predictive distribution of a Bayesian model into a 
    score indicating how promising the point is for evaluation. In Bayesian Optimization this function is typically 
    optimized over the optimization domain to determine the next point for evaluation. 

    An object of this class holds ga list of GPflow models. For single objective optimization this is typically a 
    single model. Subclasses implement a build_acquisition function which computes the acquisition function (usually 
    from the predictive distribution) using TensorFlow. 

    Acquisition functions can be combined through addition or multiplication to construct joint criteria 
    (for instance for constrained optimization)
    """

    def __init__(self, models=[], optimize_restarts=5):
        super(Acquisition, self).__init__()
        self.models = ParamList(np.atleast_1d(models).tolist())
        self._default_params = list(map(lambda m: m.get_free_state(), self.models))

        assert (optimize_restarts >= 0)
        self._optimize_restarts = optimize_restarts
        self._optimize_all()

    def _optimize_all(self):
        """
        Optimizes all contained models. Called after initialization and set_data(). 
        For each model the hyperparameters of the model at the time it was passed to __init__() are used as initial
        point and optimized. If optimize_restarts was configured to values larger than one additional randomization 
        steps are performed. 
        
        Exceptionally, if optimize_restarts is set to zero, the hyperparameters of the models are not optimized. 
        """
        for model, hypers in zip(self.models, self._default_params):
            runs = []
            # Start from supplied hyperparameters
            model.set_state(hypers)
            for i in range(self._optimize_restarts):
                if i > 0:
                    model.randomize()
                try:
                    result = model.optimize()
                    runs.append(result)
                except tf.errors.InvalidArgumentError:
                    print("Warning: optimization restart {0}/{1} failed".format(i + 1, self._optimize_restarts))
            best_idx = np.argmin(map(lambda r: r.fun, runs))
            model.set_state(runs[best_idx].x)

    def _build_acquisition_wrapper(self, Xcand, gradients=True):
        """
        Wrapper to build the graph to compute the acquisition function with or without the gradient.
        
        :param Xcand: candidate points to compute the acquisition function for
        :param gradients: (True/False) should the wrapper return only the score, or also the gradient?
        :return: acquisition function evaluated on Xcand, gradient of the acquisition function (if gradients=True)
        """
        acq = self.build_acquisition(Xcand)
        if gradients:
            return acq, tf.gradients(acq, [Xcand], name="acquisition_gradient")[0]
        else:
            return acq

    def set_data(self, X, Y):
        """
        Method to update the data of the contained models. Automatically triggers a hyperparameter optimization
        step by calling _optimize_all() and an update of pre-computed quantities by calling setup().
        
        Consider Q to be the the sum of the output dimensions of the contained models, Y should have a minimum of 
        Q columns. The method will only the first Q columns of Y and return the scalar Q

        :param X: input data N x D
        :param Y: Responses N x M (M >= Q)
        :return: Q (sum of output dimensions of contained models)
        """
        num_outputs_sum = 0
        for model in self.models:
            num_outputs = model.Y.shape[1]
            Ypart = Y[:, num_outputs_sum:num_outputs_sum + num_outputs]
            num_outputs_sum += num_outputs

            model.X = X
            model.Y = Ypart

        self._optimize_all()
        self.setup()
        return num_outputs_sum

    @property
    def data(self):
        """
        Property for accessing the data of the models. Corresponds to the input data X, and column-wise concatenation 
        of the Y properties. 
        :return: X, Y tensors (if in tf_mode) or X, Y numpy arrays.
        """
        if self._tf_mode:
            return self.models[0].X, tf.concat(list(map(lambda model: model.Y, self.models)), 1)
        else:
            return self.models[0].X.value, np.hstack(map(lambda model: model.Y.value, self.models))

    def constraint_indices(self):
        """
        Method returning the indices of the model outputs which are constraints. 
        By default: no constraint outputs
        """
        return np.empty((0,), dtype=int)

    def objective_indices(self):
        """
        Method returning the indices of the model outputs which are objectives
        By default: all outputs are objectives
        """
        return np.setdiff1d(np.arange(self.data[1].shape[1]), self.constraint_indices())

    def setup(self):
        """
        Method triggered after calling set_data(). Override for pre-calculation of quantities used later in
        the evaluation of the acquisition function for candidate points
        """
        pass

    @AutoFlow((float_type, [None, None]))
    def evaluate_with_gradients(self, Xcand):
        """
        AutoFlow method to compute the acquisition scores for candidates, also returns the gradients. 
        """
        return self._build_acquisition_wrapper(Xcand, gradients=True)

    @AutoFlow((float_type, [None, None]))
    def evaluate(self, Xcand):
        """
        AutoFlow method to compute the acquisition scores for candidates, without returning the gradients. 
        """
        return self._build_acquisition_wrapper(Xcand, gradients=False)

    def __add__(self, other):
<<<<<<< HEAD
        """
        Operator for adding acquisition functions. Example:
        
        >>> a1 = GPflowOpt.acquisition.ExpectedImprovement(m1)
        >>> a2 = GPflowOpt.acquisition.ProbabilityOfFeasibility(m2)
        >>> type(a1 + a2)
        <type 'GPflowOpt.acquisition.AcquisitionSum'>
        
        """
        return AcquisitionSum(self, other)

    def __mul__(self, other):
        """
        Operator for multiplying acquisition functions. Example:

        >>> a1 = GPflowOpt.acquisition.ExpectedImprovement(m1)
        >>> a2 = GPflowOpt.acquisition.ProbabilityOfFeasibility(m2)
        >>> type(a1 * a2)
        <type 'GPflowOpt.acquisition.AcquisitionProduct'>

        """
        return AcquisitionProduct(self, other)
=======
        if isinstance(other, AcquisitionSum):
            return AcquisitionSum([self] + other.operands.sorted_params)
        return AcquisitionSum([self, other])

    def __mul__(self, other):
        if isinstance(other, AcquisitionProduct):
            return AcquisitionProduct([self] + other.operands.sorted_params)
        return AcquisitionProduct([self, other])
>>>>>>> 103024bb


class ExpectedImprovement(Acquisition):
    """
    Expected Improvement acquisition function for single-objective global optimization. 
    Introduced by (Mockus et al, 1975)
    Key reference:
    
    ::
    
       @article{Jones:1998,
            title={Efficient global optimization of expensive black-box functions},
            author={Jones, Donald R and Schonlau, Matthias and Welch, William J},
            journal={Journal of Global optimization},
            volume={13},
            number={4},
            pages={455--492},
            year={1998},
            publisher={Springer}
       }
       
    This acquisition function is related to the Probability of Improvement, but adds a multiplication with the 
    improvement w.r.t the current best observation to the integral. 
    
    .. math::
       \\alpha(\\mathbf x_{\\star}) = \\int \\max(f_{\\min} - f_{\\star}, 0) \\, p(\\mathbf f^{\\star}\\,|\\, \\mathbf x, \\mathbf y, \\mathbf x_{\\star} ) \\, d\\mathbf f_{\\star}
    """

    def __init__(self, model):
        super(ExpectedImprovement, self).__init__(model)
        assert (isinstance(model, Model))
        self.fmin = DataHolder(np.zeros(1))
        self.setup()

    def setup(self):
        super(ExpectedImprovement, self).setup()
        # Obtain the lowest posterior mean for the previous evaluations
        samples_mean, _ = self.models[0].predict_f(self.data[0])
        self.fmin.set_data(np.min(samples_mean, axis=0))

    def build_acquisition(self, Xcand):
        # Obtain predictive distributions for candidates
        candidate_mean, candidate_var = self.models[0].build_predict(Xcand)
        candidate_var = tf.maximum(candidate_var, stability)

        # Compute EI
        normal = tf.contrib.distributions.Normal(candidate_mean, tf.sqrt(candidate_var))
        t1 = (self.fmin - candidate_mean) * normal.cdf(self.fmin)
        t2 = candidate_var * normal.pdf(self.fmin)
        return tf.add(t1, t2, name=self.__class__.__name__)


class ProbabilityOfFeasibility(Acquisition):
    """
    Probability of Feasibility acquisition function for sampling feasible regions. Standard acquisition function for
    Bayesian Optimization with black-box expensive constraints. 
    Key reference:
    
    ::
    
       @article{parr2012infill,
            title={Infill sampling criteria for surrogate-based optimization with constraint handling},
            author={Parr, JM and Keane, AJ and Forrester, Alexander IJ and Holden, CME},
            journal={Engineering Optimization},
            volume={44},
            number={10},
            pages={1147--1166},
            year={2012},
            publisher={Taylor & Francis}
       }
    
    The acquisition function measures the probability of the latent function being smaller than 0 for a candidate point.
    
    .. math::
       \\alpha(\\mathbf x_{\\star}) = \\int_{-\\infty}^{0} \\, p(\\mathbf f^{\\star}\\,|\\, \\mathbf x, \\mathbf y, \\mathbf x_{\\star} ) \\, d\\mathbf f_{\\star}
    """

    def __init__(self, model):
        super(ProbabilityOfFeasibility, self).__init__(model)

    def constraint_indices(self):
        return np.arange(self.data[1].shape[1])

    def build_acquisition(self, Xcand):
        candidate_mean, candidate_var = self.models[0].build_predict(Xcand)
        candidate_var = tf.maximum(candidate_var, stability)
        normal = tf.contrib.distributions.Normal(candidate_mean, tf.sqrt(candidate_var))
        return normal.cdf(tf.constant(0.0, dtype=float_type), name=self.__class__.__name__)


class ProbabilityOfImprovement(Acquisition):
    """
<<<<<<< HEAD
    Base class for implementing binary operators for acquisition functions, for defining joint acquisition functions.
=======
    Implementation of the Probability of Improvement acquisition function for single-objective global optimization

    .. math::
       \\alpha(\\mathbf x_{\\star}) = \\int_{-\\infty}^{f_{\\min}} \\, p(\\mathbf f^{\\star}\\,|\\, \\mathbf x, \\mathbf y, \\mathbf x_{\\star} ) \\, d\\mathbf f_{\\star}
    """

    def __init__(self, model):
        super(ProbabilityOfImprovement, self).__init__(model)
        self.fmin = DataHolder(np.zeros(1))
        self.setup()

    def setup(self):
        super(ProbabilityOfImprovement, self).setup()
        samples_mean, _ = self.models[0].predict_f(self.data[0])
        self.fmin.set_data(np.min(samples_mean, axis=0))

    def build_acquisition(self, Xcand):
        candidate_mean, candidate_var = self.models[0].build_predict(Xcand)
        candidate_var = tf.maximum(candidate_var, stability)
        normal = tf.contrib.distributions.Normal(candidate_mean, tf.sqrt(candidate_var))
        return normal.cdf(self.fmin, name=self.__class__.__name__)


class LowerConfidenceBound(Acquisition):
>>>>>>> 103024bb
    """
    Implementation of the LCB acquisition function for single-objective global optimization

    .. math::
       \\alpha(\\mathbf x_{\\star}) =\\mathbb{E} \\left[ \\mathbf f^{\\star}\\,|\\, \\mathbf x, \\mathbf y, \\mathbf x_{\\star} \\right]
       - \\sigma \\mbox{Var} \\left[ \\mathbf f^{\\star}\\,|\\, \\mathbf x, \\mathbf y, \\mathbf x_{\\star} \\right]
    """

    def __init__(self, model, sigma=2.0):
        super(LowerConfidenceBound, self).__init__(model)
        self.sigma = sigma

    def build_acquisition(self, Xcand):
        candidate_mean, candidate_var = self.models[0].build_predict(Xcand)
        candidate_var = tf.maximum(candidate_var, 0)
        return tf.subtract(candidate_mean, self.sigma * tf.sqrt(candidate_var), name=self.__class__.__name__)


class AcquisitionAggregation(Acquisition):
    def __init__(self, operands, oper):
        super(AcquisitionAggregation, self).__init__()
        assert (all([isinstance(x, Acquisition) for x in operands]))
        self.operands = ParamList(operands)
        self._oper = oper

    @Acquisition.data.getter
    def data(self):
        if not self._tf_mode:
            assert (all(np.allclose(x.data[0], self.operands[0].data[0]) for x in self.operands))

        X = self.operands[0].data[0]
        Ys = map(lambda operand: operand.data[1], self.operands)

        if self._tf_mode:
            return X, tf.concat(list(Ys), 1)
        else:
            return X, np.hstack(Ys)

    def set_data(self, X, Y):
        offset = 0
        for operand in self.operands:
            offset += operand.set_data(X, Y[:, offset:])
        return offset

    def constraint_indices(self):
        offset = [0]
        idx = []
        for operand in self.operands:
            idx.append(operand.constraint_indices())
            offset.append(operand.data[1].shape[1])
        return np.hstack([i + o for i, o in zip(idx, offset[:-1])])

    def build_acquisition(self, Xcand):
        return self._oper(tf.concat(list(map(lambda operand: operand.build_acquisition(Xcand), self.operands)), 1),
                          axis=1, keep_dims=True, name=self.__class__.__name__)

    def __getitem__(self, item):
        return self.operands[item]


class AcquisitionSum(AcquisitionAggregation):
    def __init__(self, operands):
        super(AcquisitionSum, self).__init__(operands, tf.reduce_sum)

    def __add__(self, other):
        if isinstance(other, AcquisitionSum):
            return AcquisitionSum(self.operands.sorted_params + other.operands.sorted_params)
        else:
            return AcquisitionSum(self.operands.sorted_params + [other])

<<<<<<< HEAD
class AcquisitionSum(AcquisitionBinaryOperator):
    """
    Sum of two acquisition functions
    """
    def __init__(self, lhs, rhs):
        super(AcquisitionSum, self).__init__(lhs, rhs, tf.add)
=======
>>>>>>> 103024bb

class AcquisitionProduct(AcquisitionAggregation):
    def __init__(self, operands):
        super(AcquisitionProduct, self).__init__(operands, tf.reduce_prod)

<<<<<<< HEAD
class AcquisitionProduct(AcquisitionBinaryOperator):
    """
    Product of two acquisition functions
    """
    def __init__(self, lhs, rhs):
        super(AcquisitionProduct, self).__init__(lhs, rhs, tf.multiply)
=======
    def __mul__(self, other):
        if isinstance(other, AcquisitionProduct):
            return AcquisitionProduct(self.operands.sorted_params + other.operands.sorted_params)
        else:
            return AcquisitionProduct(self.operands.sorted_params + [other])
>>>>>>> 103024bb
<|MERGE_RESOLUTION|>--- conflicted
+++ resolved
@@ -158,7 +158,6 @@
         return self._build_acquisition_wrapper(Xcand, gradients=False)
 
     def __add__(self, other):
-<<<<<<< HEAD
         """
         Operator for adding acquisition functions. Example:
         
@@ -168,7 +167,9 @@
         <type 'GPflowOpt.acquisition.AcquisitionSum'>
         
         """
-        return AcquisitionSum(self, other)
+        if isinstance(other, AcquisitionSum):
+            return AcquisitionSum([self] + other.operands.sorted_params)
+        return AcquisitionSum([self, other])
 
     def __mul__(self, other):
         """
@@ -180,17 +181,9 @@
         <type 'GPflowOpt.acquisition.AcquisitionProduct'>
 
         """
-        return AcquisitionProduct(self, other)
-=======
-        if isinstance(other, AcquisitionSum):
-            return AcquisitionSum([self] + other.operands.sorted_params)
-        return AcquisitionSum([self, other])
-
-    def __mul__(self, other):
         if isinstance(other, AcquisitionProduct):
             return AcquisitionProduct([self] + other.operands.sorted_params)
         return AcquisitionProduct([self, other])
->>>>>>> 103024bb
 
 
 class ExpectedImprovement(Acquisition):
@@ -283,9 +276,6 @@
 
 class ProbabilityOfImprovement(Acquisition):
     """
-<<<<<<< HEAD
-    Base class for implementing binary operators for acquisition functions, for defining joint acquisition functions.
-=======
     Implementation of the Probability of Improvement acquisition function for single-objective global optimization
 
     .. math::
@@ -310,7 +300,6 @@
 
 
 class LowerConfidenceBound(Acquisition):
->>>>>>> 103024bb
     """
     Implementation of the LCB acquisition function for single-objective global optimization
 
@@ -372,6 +361,9 @@
 
 
 class AcquisitionSum(AcquisitionAggregation):
+    """
+    Sum of several acquisition functions
+    """
     def __init__(self, operands):
         super(AcquisitionSum, self).__init__(operands, tf.reduce_sum)
 
@@ -381,31 +373,15 @@
         else:
             return AcquisitionSum(self.operands.sorted_params + [other])
 
-<<<<<<< HEAD
-class AcquisitionSum(AcquisitionBinaryOperator):
-    """
-    Sum of two acquisition functions
-    """
-    def __init__(self, lhs, rhs):
-        super(AcquisitionSum, self).__init__(lhs, rhs, tf.add)
-=======
->>>>>>> 103024bb
-
 class AcquisitionProduct(AcquisitionAggregation):
+    """
+    Product of several acquisition functions
+    """
     def __init__(self, operands):
         super(AcquisitionProduct, self).__init__(operands, tf.reduce_prod)
 
-<<<<<<< HEAD
-class AcquisitionProduct(AcquisitionBinaryOperator):
-    """
-    Product of two acquisition functions
-    """
-    def __init__(self, lhs, rhs):
-        super(AcquisitionProduct, self).__init__(lhs, rhs, tf.multiply)
-=======
     def __mul__(self, other):
         if isinstance(other, AcquisitionProduct):
             return AcquisitionProduct(self.operands.sorted_params + other.operands.sorted_params)
         else:
-            return AcquisitionProduct(self.operands.sorted_params + [other])
->>>>>>> 103024bb
+            return AcquisitionProduct(self.operands.sorted_params + [other])