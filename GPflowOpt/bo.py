# Copyright 2017 Joachim van der Herten
#
# Licensed under the Apache License, Version 2.0 (the "License");
# you may not use this file except in compliance with the License.
# You may obtain a copy of the License at
#
# http://www.apache.org/licenses/LICENSE-2.0
#
# Unless required by applicable law or agreed to in writing, software
# distributed under the License is distributed on an "AS IS" BASIS,
# WITHOUT WARRANTIES OR CONDITIONS OF ANY KIND, either express or implied.
# See the License for the specific language governing permissions and
# limitations under the License.

import numpy as np
from scipy.optimize import OptimizeResult

from .acquisition import Acquisition, MCMCAcquistion
from .optim import Optimizer, SciPyOptimizer, ObjectiveWrapper
from .design import Design, EmptyDesign


class BayesianOptimizer(Optimizer):
    """
    A Bayesian Optimizer.

    Like other optimizers, this optimizer is constructed for optimization over a domain. Additionally, it is configured
    with a separate optimizer for the acquisition function.
    """

<<<<<<< HEAD
    def __init__(self, domain, acquisition, optimizer=None, initial=None, hyper_draws=None):
=======
    def __init__(self, domain, acquisition, optimizer=None, initial=None, scaling=True):
>>>>>>> 4bbdabe0
        """
        :param domain: Domain object defining the optimization space
        :param acquisition: Acquisition object representing a utility function optimized over the domain
        :param optimizer: (optional) Optimizer object used to optimize acquisition. If not specified, SciPyOptimizer
         is used. This optimizer will run on the same domain as the BayesianOptimizer object.
<<<<<<< HEAD
        :param initial: (optional) Design object used as initial set of candidates evaluated before the optimization 
         loop runs. Note that if the underlying data already contain some data from an initial design, this design is 
         evaluated on top of that.
        :param hyper_draws: (optional) Enable marginalization of model hyperparameters. By default, point estimates are
         used. If this parameter set to n, n hyperparameter draws from the likelihood distribution are obtained using
         Hamiltonian MC (see GPflow documentation for details) for each model. The acquisition score is computed for
         each draw, and averaged.
=======
        :param initial: (optional) Design object used as initial set of candidates evaluated before the optimization
         loop runs. Note that if the underlying model already some data from an initial design, it is augmented with the
         evaluations obtained by evaluating the points as specified by the design
        :param scaling: (boolean, default true) if set to true, the outputs are normalized, and the inputs are
          scaled to a unit cube. This only affects model training: calls to acquisition.data, as well as
          returned optima are unscaled (see :class:`.DataScaler` for more details.)
>>>>>>> 4bbdabe0
        """
        assert isinstance(acquisition, Acquisition)
        assert hyper_draws is None or hyper_draws > 0
        assert optimizer is None or isinstance(optimizer, Optimizer)
        assert initial is None or isinstance(initial, Design)
        super(BayesianOptimizer, self).__init__(domain, exclude_gradient=True)
<<<<<<< HEAD
        self.acquisition = acquisition if hyper_draws is None else MCMCAcquistion(acquisition, hyper_draws)
=======
        self.acquisition = acquisition
        if scaling:
            self.acquisition.enable_scaling(domain)

>>>>>>> 4bbdabe0
        self.optimizer = optimizer or SciPyOptimizer(domain)
        self.optimizer.domain = domain
        initial = initial or EmptyDesign(domain)
        self.set_initial(initial.generate())

        initial = initial or EmptyDesign(domain)
        self.set_initial(initial.generate())

    def _update_model_data(self, newX, newY):
        """
        Update the underlying models of the acquisition function with new data
        :param newX: samples (# new samples x indim)
        :param newY: values obtained by evaluating the objective and constraint functions (# new samples x # targets)
        """
        assert self.acquisition.data[0].shape[1] == newX.shape[-1]
        assert self.acquisition.data[1].shape[1] == newY.shape[-1]
        assert newX.shape[0] == newY.shape[0]
        X = np.vstack((self.acquisition.data[0], newX))
        Y = np.vstack((self.acquisition.data[1], newY))
        self.acquisition.set_data(X, Y)

    def _evaluate_objectives(self, X, fxs):
        """
        Evaluates a list of n functions on X. Returns a ndarray, with the number of columns equal to sum(Q0,...Qn-1)
        with Qi the number of columns obtained by evaluating the i-th function.
        :param X: input points, 2D ndarray, N x D
        :param fxs: 1D ndarray of (expensive) functions
        :return: tuple: (0) 2D ndarray (# new samples x sum(Q0,...Qn-1)). Evaluations
                        (1) 2D ndarray (# new samples x 0): Bayesian Optimizer is gradient-free, however calling
                        optimizer of the parent class expects a gradient. Will be discarded further on.
        """
        if X.size > 0:
            evaluations = np.hstack(map(lambda f: f(X), fxs))
            assert evaluations.shape[1] == self.acquisition.data[1].shape[1]
            return evaluations, np.zeros((X.shape[0], 0))
        else:
            return np.empty((0, self.acquisition.data[1].shape[1])), np.zeros((0, 0))

    def _create_bo_result(self, success, message):
        """
        Analyzes all data evaluated during the optimization, and return an OptimizeResult. Outputs of constraints
        are used to remove all infeasible points.
        :param success: Optimization successful? (True/False)
        :param message: return message
        :return: OptimizeResult object
        """
        X, Y = self.acquisition.data

        # Filter on constraints
        valid = self.acquisition.feasible_data_index()

        if not np.any(valid):
            return OptimizeResult(success=False,
                                  message="No evaluations satisfied the constraints")

        valid_X = X[valid, :]
        valid_Y = Y[valid, :]
        valid_Yo = valid_Y[:, self.acquisition.objective_indices()]

        # Here is the place to plug in pareto front if valid_Y.shape[1] > 1
        # else
        idx = np.argmin(valid_Yo)

        return OptimizeResult(x=valid_X[idx, :],
                              success=success,
                              fun=valid_Yo[idx, :],
                              message=message)

    def optimize(self, objectivefx, n_iter=20):
        """
        Run Bayesian optimization for a number of iterations. Before the loop is initiated, first all points retrieved
        by get_initial() are evaluated on the objective and black-box constraints. These points are then added to the 
        acquisition function by calling Acquisition.set_data() (and hence, the underlying models). 
        
        Each iteration a new data point is selected for evaluation by optimizing an acquisition function. This point
        updates the models.
        :param objectivefx: (list of) expensive black-box objective and constraint functions. For evaluation, the 
         responses of all the expensive functions are aggregated column wise. Unlike the typical optimizer interface, 
         these functions should not return gradients. 
        :param n_iter: number of iterations to run
        :return: OptimizeResult object
        """
        fxs = np.atleast_1d(objectivefx)
        return super(BayesianOptimizer, self).optimize(lambda x: self._evaluate_objectives(x, fxs), n_iter=n_iter)

    def _optimize(self, fx, n_iter):
        """
        Internal optimization function. Receives an ObjectiveWrapper as input. As exclude_gradient is set to true,
        the placeholder created by _evaluate_objectives will not be returned.
        :param fx: ObjectiveWrapper object wrapping expensive black-box objective and constraint functions
        :param n_iter: number of iterations to run
        :return: OptimizeResult object
        """

        assert(isinstance(fx, ObjectiveWrapper))

        # Evaluate and add the initial design (if any)
        initial = self.get_initial()
        values = fx(initial)
        self._update_model_data(initial, values)

        # Remove initial design for additional calls to optimize to proceed optimization
        self.set_initial(EmptyDesign(self.domain).generate())

        def inverse_acquisition(x):
            return tuple(map(lambda r: -r, self.acquisition.evaluate_with_gradients(np.atleast_2d(x))))

        # Optimization loop
        for i in range(n_iter):
            result = self.optimizer.optimize(inverse_acquisition)
            self._update_model_data(result.x, fx(result.x))

        return self._create_bo_result(True, "OK")<|MERGE_RESOLUTION|>--- conflicted
+++ resolved
@@ -28,51 +28,35 @@
     with a separate optimizer for the acquisition function.
     """
 
-<<<<<<< HEAD
-    def __init__(self, domain, acquisition, optimizer=None, initial=None, hyper_draws=None):
-=======
-    def __init__(self, domain, acquisition, optimizer=None, initial=None, scaling=True):
->>>>>>> 4bbdabe0
+    def __init__(self, domain, acquisition, optimizer=None, initial=None, scaling=True, hyper_draws=None):
         """
         :param domain: Domain object defining the optimization space
         :param acquisition: Acquisition object representing a utility function optimized over the domain
         :param optimizer: (optional) Optimizer object used to optimize acquisition. If not specified, SciPyOptimizer
          is used. This optimizer will run on the same domain as the BayesianOptimizer object.
-<<<<<<< HEAD
-        :param initial: (optional) Design object used as initial set of candidates evaluated before the optimization 
-         loop runs. Note that if the underlying data already contain some data from an initial design, this design is 
-         evaluated on top of that.
-        :param hyper_draws: (optional) Enable marginalization of model hyperparameters. By default, point estimates are
-         used. If this parameter set to n, n hyperparameter draws from the likelihood distribution are obtained using
-         Hamiltonian MC (see GPflow documentation for details) for each model. The acquisition score is computed for
-         each draw, and averaged.
-=======
         :param initial: (optional) Design object used as initial set of candidates evaluated before the optimization
          loop runs. Note that if the underlying model already some data from an initial design, it is augmented with the
          evaluations obtained by evaluating the points as specified by the design
         :param scaling: (boolean, default true) if set to true, the outputs are normalized, and the inputs are
           scaled to a unit cube. This only affects model training: calls to acquisition.data, as well as
           returned optima are unscaled (see :class:`.DataScaler` for more details.)
->>>>>>> 4bbdabe0
+        :param hyper_draws: (optional) Enable marginalization of model hyperparameters. By default, point estimates are
+          used. If this parameter set to n, n hyperparameter draws from the likelihood distribution are obtained using
+          Hamiltonian MC (see GPflow documentation for details) for each model. The acquisition score is computed for
+          each draw, and averaged.
         """
         assert isinstance(acquisition, Acquisition)
         assert hyper_draws is None or hyper_draws > 0
         assert optimizer is None or isinstance(optimizer, Optimizer)
         assert initial is None or isinstance(initial, Design)
         super(BayesianOptimizer, self).__init__(domain, exclude_gradient=True)
-<<<<<<< HEAD
+
+        if scaling:
+            acquisition.enable_scaling(domain)
         self.acquisition = acquisition if hyper_draws is None else MCMCAcquistion(acquisition, hyper_draws)
-=======
-        self.acquisition = acquisition
-        if scaling:
-            self.acquisition.enable_scaling(domain)
 
->>>>>>> 4bbdabe0
         self.optimizer = optimizer or SciPyOptimizer(domain)
         self.optimizer.domain = domain
-        initial = initial or EmptyDesign(domain)
-        self.set_initial(initial.generate())
-
         initial = initial or EmptyDesign(domain)
         self.set_initial(initial.generate())
 
