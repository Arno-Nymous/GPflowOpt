import gpflowopt
import gpflow
import numpy as np
from parameterized import parameterized
from .utility import create_parabola_model, create_plane_model, create_vlmop2_model, parabola2d, load_data, GPflowOptTestCase

domain = np.sum([gpflowopt.domain.ContinuousParameter("x{0}".format(i), -1, 1) for i in range(1, 3)])
acquisitions = [gpflowopt.acquisition.ExpectedImprovement(create_parabola_model(domain)),
                gpflowopt.acquisition.ProbabilityOfImprovement(create_parabola_model(domain)),
                gpflowopt.acquisition.ProbabilityOfFeasibility(create_parabola_model(domain)),
                gpflowopt.acquisition.LowerConfidenceBound(create_parabola_model(domain)),
                gpflowopt.acquisition.HVProbabilityOfImprovement([create_parabola_model(domain),
                                                                  create_parabola_model(domain)]),
                gpflowopt.acquisition.MinValueEntropySearch(create_parabola_model(domain), domain)
                ]


class TestAcquisitionEvaluate(GPflowOptTestCase):

    @parameterized.expand(list(zip(acquisitions)))
    def test_evaluate(self, acquisition):
        with self.test_session():
            X = gpflowopt.design.RandomDesign(10, domain).generate()
            p = acquisition.evaluate(X)
            self.assertTrue(isinstance(p, np.ndarray))
            self.assertTupleEqual(p.shape, (10, 1))

            q = acquisition.evaluate_with_gradients(X)
            self.assertTrue(isinstance(q, tuple))
            self.assertTrue(len(q), 2)
            for i in q:
                self.assertTrue(isinstance(i, np.ndarray))

            self.assertTupleEqual(q[0].shape, (10, 1))
            self.assertTrue(np.allclose(p, q[0]))
            self.assertTupleEqual(q[1].shape, (10, 2))


class TestExpectedImprovement(GPflowOptTestCase):

    def setUp(self):
        self.domain = np.sum([gpflowopt.domain.ContinuousParameter("x{0}".format(i), -1, 1) for i in range(1, 3)])
        self.model = create_parabola_model(self.domain)
        self.acquisition = gpflowopt.acquisition.ExpectedImprovement(self.model)

    def test_objective_indices(self):
        with self.test_session():
            self.assertEqual(self.acquisition.objective_indices(), np.arange(1, dtype=int),
                             msg="ExpectedImprovement returns all objectives")

    def test_setup(self):
        with self.test_session():
            self.acquisition._optimize_models()
            self.acquisition._setup()
            fmin = np.min(self.acquisition.data[1])
            self.assertGreater(self.acquisition.fmin.value, 0, msg="The minimum (0) is not amongst the design.")
            self.assertTrue(np.allclose(self.acquisition.fmin.value, fmin, atol=1e-2), msg="fmin computed incorrectly")

            # Now add the actual minimum
            p = np.array([[0.0, 0.0]])
            self.acquisition.set_data(np.vstack((self.acquisition.data[0], p)),
                                      np.vstack((self.acquisition.data[1], parabola2d(p))))
            self.acquisition._optimize_models()
            self.acquisition._setup()
            self.assertTrue(np.allclose(self.acquisition.fmin.value, 0, atol=1e-1), msg="fmin not updated")

    def test_ei_validity(self):
        with self.test_session():
            Xcenter = np.random.rand(20, 2) * 0.25 - 0.125
            X = np.random.rand(100, 2) * 2 - 1
            hor_idx = np.abs(X[:, 0]) > 0.8
            ver_idx = np.abs(X[:, 1]) > 0.8
            Xborder = np.vstack((X[hor_idx, :], X[ver_idx, :]))
            ei1 = self.acquisition.evaluate(Xborder)
            ei2 = self.acquisition.evaluate(Xcenter)
            self.assertGreater(np.min(ei2), np.max(ei1))
            self.assertTrue(np.all(self.acquisition.feasible_data_index()), msg="EI does never invalidate points")


class TestProbabilityOfImprovement(GPflowOptTestCase):

    def setUp(self):
        self.domain = np.sum([gpflowopt.domain.ContinuousParameter("x{0}".format(i), -1, 1) for i in range(1, 3)])
        self.model = create_parabola_model(self.domain)
        self.acquisition = gpflowopt.acquisition.ProbabilityOfImprovement(self.model)

    def test_objective_indices(self):
        with self.test_session():
            self.assertEqual(self.acquisition.objective_indices(), np.arange(1, dtype=int),
                             msg="PoI returns all objectives")

    def test_setup(self):
        with self.test_session():
            self.acquisition._optimize_models()
            self.acquisition._setup()
            fmin = np.min(self.acquisition.data[1])
            self.assertGreater(self.acquisition.fmin.value, 0, msg="The minimum (0) is not amongst the design.")
            self.assertTrue(np.allclose(self.acquisition.fmin.value, fmin, atol=1e-2), msg="fmin computed incorrectly")

            # Now add the actual minimum
            p = np.array([[0.0, 0.0]])
            self.acquisition.set_data(np.vstack((self.acquisition.data[0], p)),
                                      np.vstack((self.acquisition.data[1], parabola2d(p))))
            self.acquisition._optimize_models()
            self.acquisition._setup()
            self.assertTrue(np.allclose(self.acquisition.fmin.value, 0, atol=1e-1), msg="fmin not updated")

    def test_poi_validity(self):
        with self.test_session():
            Xcenter = np.random.rand(20, 2) * 0.25 - 0.125
            X = np.random.rand(100, 2) * 2 - 1
            hor_idx = np.abs(X[:, 0]) > 0.8
            ver_idx = np.abs(X[:, 1]) > 0.8
            Xborder = np.vstack((X[hor_idx, :], X[ver_idx, :]))
            poi1 = self.acquisition.evaluate(Xborder)
            poi2 = self.acquisition.evaluate(Xcenter)
            self.assertGreater(np.min(poi2), np.max(poi1))
            self.assertTrue(np.all(self.acquisition.feasible_data_index()), msg="EI does never invalidate points")


class TestProbabilityOfFeasibility(GPflowOptTestCase):

    def setUp(self):
        self.domain = np.sum([gpflowopt.domain.ContinuousParameter("x{0}".format(i), -1, 1) for i in range(1, 3)])
        self.model = create_plane_model(self.domain)
        self.acquisition = gpflowopt.acquisition.ProbabilityOfFeasibility(self.model)

    def test_constraint_indices(self):
        with self.test_session():
            self.assertEqual(self.acquisition.constraint_indices(), np.arange(1, dtype=int),
                             msg="PoF returns all constraints")

    def test_pof_validity(self):
        with self.test_session():
            X1 = np.random.rand(10, 2) / 4
            X2 = np.random.rand(10, 2) / 4 + 0.75
            self.assertTrue(np.all(self.acquisition.evaluate(X1) > 0.85), msg="Left half of plane is feasible")
            self.assertTrue(np.all(self.acquisition.evaluate(X2) < 0.15), msg="Right half of plane is feasible")
            self.assertTrue(np.all(self.acquisition.evaluate(X1) > self.acquisition.evaluate(X2).T))


class TestLowerConfidenceBound(GPflowOptTestCase):

    def setUp(self):
        self.domain = np.sum([gpflowopt.domain.ContinuousParameter("x{0}".format(i), -1, 1) for i in range(1, 3)])
        self.model = create_plane_model(self.domain)
        self.acquisition = gpflowopt.acquisition.LowerConfidenceBound(self.model, 3.2)

    def test_objective_indices(self):
        with self.test_session():
            self.assertEqual(self.acquisition.objective_indices(), np.arange(1, dtype=int),
                             msg="LCB returns all objectives")

    def test_object_integrity(self):
        with self.test_session():
            self.assertEqual(self.acquisition.sigma.value, 3.2)

    def test_lcb_validity(self):
        with self.test_session():
            design = gpflowopt.design.RandomDesign(200, self.domain).generate()
            q = self.acquisition.evaluate(design)
            p = self.acquisition.models[0].predict_f(design)[0]
            np.testing.assert_array_less(q, p)

    def test_lcb_validity_2(self):
        with self.test_session():
            design = gpflowopt.design.RandomDesign(200, self.domain).generate()
            self.acquisition.sigma = 0
            q = self.acquisition.evaluate(design)
            p = self.acquisition.models[0].predict_f(design)[0]
            np.testing.assert_allclose(q, p)


class TestHVProbabilityOfImprovement(GPflowOptTestCase):

    def setUp(self):
        self.model = create_vlmop2_model()
        self.data = load_data('vlmop.npz')
        self.acquisition = gpflowopt.acquisition.HVProbabilityOfImprovement(self.model)

    def test_object_integrity(self):
        with self.test_session():
            self.assertEqual(len(self.acquisition.models), 2, msg="Model list has incorrect length.")
            for m1, m2 in zip(self.acquisition.models, self.model):
                self.assertEqual(m1, m2, msg="Incorrect model stored in ExpectedImprovement")

    def test_HvPoI_validity(self):
        with self.test_session():
            scores = self.acquisition.evaluate(self.data['candidates'])
            np.testing.assert_almost_equal(scores, self.data['scores'], decimal=2)


<<<<<<< HEAD
class TestConstrainedExpectedImprovement(GPflowOptTestCase):

    def test_constrained_ei(self):
        with self.test_session():
            design = gpflowopt.design.LatinHyperCube(16, domain)
            X = design.generate()
            Yo = parabola2d(X)
            Yc = -parabola2d(X) + 0.5
            m1 = gpflow.gpr.GPR(X, Yo, gpflow.kernels.RBF(2, ARD=True, lengthscales=X.std(axis=0)))
            m2 = gpflow.gpr.GPR(X, Yc, gpflow.kernels.RBF(2, ARD=True, lengthscales=X.std(axis=0)))
            ei = gpflowopt.acquisition.ExpectedImprovement(m1)
            pof = gpflowopt.acquisition.ProbabilityOfFeasibility(m2)
            joint = ei * pof

            # Test output indices
            np.testing.assert_allclose(joint.objective_indices(), np.array([0], dtype=int))
            np.testing.assert_allclose(joint.constraint_indices(), np.array([1], dtype=int))

            # Test proper setup
            joint._optimize_models()
            joint._setup()
            self.assertGreater(ei.fmin.value, np.min(ei.data[1]), msg="The best objective value is in an infeasible area")
            self.assertTrue(np.allclose(ei.fmin.value, np.min(ei.data[1][pof.feasible_data_index(), :]), atol=1e-3),
                            msg="fmin computed incorrectly")
=======
class TestMinValueEntropySearch(GPflowOptTestCase):
    def setUp(self):
        super(TestMinValueEntropySearch, self).setUp()
        self.domain = np.sum([gpflowopt.domain.ContinuousParameter("x{0}".format(i), -1, 1) for i in range(1, 3)])
        self.model = create_parabola_model(self.domain)
        self.acquisition = gpflowopt.acquisition.MinValueEntropySearch(self.model, self.domain)

    def test_objective_indices(self):
        self.assertEqual(self.acquisition.objective_indices(), np.arange(1, dtype=int),
                         msg="MinValueEntropySearch returns all objectives")

    def test_setup(self):
        fmin = np.min(self.acquisition.data[1])
        self.assertGreater(fmin, 0, msg="The minimum (0) is not amongst the design.")
        self.assertTrue(self.acquisition.samples.shape == (self.acquisition.num_samples,),
                        msg="fmin computed incorrectly")

    def test_MES_validity(self):
        with self.test_session():
            Xcenter = np.random.rand(20, 2) * 0.25 - 0.125
            X = np.random.rand(100, 2) * 2 - 1
            hor_idx = np.abs(X[:, 0]) > 0.8
            ver_idx = np.abs(X[:, 1]) > 0.8
            Xborder = np.vstack((X[hor_idx, :], X[ver_idx, :]))
            ei1 = self.acquisition.evaluate(Xborder)
            ei2 = self.acquisition.evaluate(Xcenter)
            self.assertGreater(np.min(ei2) + 1E-6, np.max(ei1))
            self.assertTrue(np.all(self.acquisition.feasible_data_index()), msg="MES does never invalidate points")
>>>>>>> 5b73a8e2
<|MERGE_RESOLUTION|>--- conflicted
+++ resolved
@@ -190,7 +190,6 @@
             np.testing.assert_almost_equal(scores, self.data['scores'], decimal=2)
 
 
-<<<<<<< HEAD
 class TestConstrainedExpectedImprovement(GPflowOptTestCase):
 
     def test_constrained_ei(self):
@@ -215,7 +214,8 @@
             self.assertGreater(ei.fmin.value, np.min(ei.data[1]), msg="The best objective value is in an infeasible area")
             self.assertTrue(np.allclose(ei.fmin.value, np.min(ei.data[1][pof.feasible_data_index(), :]), atol=1e-3),
                             msg="fmin computed incorrectly")
-=======
+
+
 class TestMinValueEntropySearch(GPflowOptTestCase):
     def setUp(self):
         super(TestMinValueEntropySearch, self).setUp()
@@ -243,5 +243,4 @@
             ei1 = self.acquisition.evaluate(Xborder)
             ei2 = self.acquisition.evaluate(Xcenter)
             self.assertGreater(np.min(ei2) + 1E-6, np.max(ei1))
-            self.assertTrue(np.all(self.acquisition.feasible_data_index()), msg="MES does never invalidate points")
->>>>>>> 5b73a8e2
+            self.assertTrue(np.all(self.acquisition.feasible_data_index()), msg="MES does never invalidate points")