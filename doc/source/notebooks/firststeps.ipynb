{
 "cells": [
  {
   "cell_type": "markdown",
   "metadata": {
    "collapsed": true
   },
   "source": [
    "# First steps into Bayesian optimization\n",
    "*Ivo Couckuyt*, *Joachim van der Herten*"
   ]
  },
  {
   "cell_type": "markdown",
   "metadata": {},
   "source": [
    "## Introduction\n",
    "\n",
    "Bayesian optimization is particularly useful for expensive optimization problems. This includes optimization problems where the objective (and constraints) are time-consuming to evaluate: measurements, engineering simulations, hyperparameter optimization of deep learning models, etc. Another area where Bayesian optimization may provide a benefit is in the presence of (a lot of) noise. If your problem does not satisfy these requirements other optimization algorithms might be better suited.\n",
    "\n",
    "To setup a Bayesian optimization scheme with GPflowOpt you have to:\n",
    "\n",
    "- define your objective and specify the optimization domain\n",
    "- setup a GPflow model and choose an acquisition function\n",
    "- create a BayesianOptimizer"
   ]
  },
  {
   "cell_type": "markdown",
   "metadata": {},
   "source": [
    "## Objective function"
   ]
  },
  {
   "cell_type": "code",
   "execution_count": 1,
   "metadata": {},
   "outputs": [
    {
     "name": "stderr",
     "output_type": "stream",
     "text": [
      "/home/javdrher/.virtualenvs/gpflowopt-nextgen/lib/python3.6/importlib/_bootstrap.py:219: RuntimeWarning: compiletime version 3.5 of module 'tensorflow.python.framework.fast_tensor_util' does not match runtime version 3.6\n",
      "  return f(*args, **kwds)\n"
     ]
    },
    {
     "data": {
      "text/html": [
       "<table id='domain' width=100%><tr><td>Name</td><td>Type</td><td>Values</td></tr><tr><td>x1</td><td>Continuous</td><td>[-5. 10.]</td></tr><tr><td>x2</td><td>Continuous</td><td>[ 0. 15.]</td></tr></table>"
      ],
      "text/plain": [
<<<<<<< HEAD
       "<gpflowopt.domain.Domain at 0x7f040f7547b8>"
=======
       "<gpflowopt.domain.Domain at 0x23142436c50>"
>>>>>>> df13df58
      ]
     },
     "execution_count": 1,
     "metadata": {},
     "output_type": "execute_result"
    }
   ],
   "source": [
    "import numpy as np\n",
    "from gpflowopt.domain import ContinuousParameter\n",
    "\n",
    "def branin(x):\n",
    "    x = np.atleast_2d(x)\n",
    "    x1 = x[:, 0]\n",
    "    x2 = x[:, 1]\n",
    "    a = 1.\n",
    "    b = 5.1 / (4. * np.pi ** 2)\n",
    "    c = 5. / np.pi\n",
    "    r = 6.\n",
    "    s = 10.\n",
    "    t = 1. / (8. * np.pi)\n",
    "    ret = a * (x2 - b * x1 ** 2 + c * x1 - r) ** 2 + s * (1 - t) * np.cos(x1) + s\n",
    "    return ret[:, None]\n",
    "\n",
    "domain = ContinuousParameter('x1', -5, 10) + \\\n",
    "         ContinuousParameter('x2', 0, 15)\n",
    "domain"
   ]
  },
  {
   "cell_type": "markdown",
   "metadata": {},
   "source": [
    "## Bayesian optimizer"
   ]
  },
  {
   "cell_type": "code",
<<<<<<< HEAD
   "execution_count": 3,
   "metadata": {},
=======
   "execution_count": 8,
   "metadata": {
    "scrolled": true
   },
>>>>>>> df13df58
   "outputs": [
    {
     "name": "stdout",
     "output_type": "stream",
     "text": [
<<<<<<< HEAD
      "INFO:tensorflow:Optimization terminated with:\n",
      "  Message: b'STOP: TOTAL NO. of ITERATIONS EXCEEDS LIMIT'\n",
      "  Objective function value: 12.494610\n",
      "  Number of iterations: 6\n",
      "  Number of functions evaluations: 9\n",
      "INFO:tensorflow:Optimization terminated with:\n",
      "  Message: b'CONVERGENCE: REL_REDUCTION_OF_F_<=_FACTR*EPSMCH'\n",
      "  Objective function value: -24.872416\n",
      "  Number of iterations: 75\n",
      "  Number of functions evaluations: 94\n",
      "INFO:tensorflow:Optimization terminated with:\n",
      "  Message: b'ABNORMAL_TERMINATION_IN_LNSRCH'\n",
      "  Objective function value: -30.707543\n",
      "  Number of iterations: 0\n",
      "  Number of functions evaluations: 21\n",
      "INFO:tensorflow:Optimization terminated with:\n",
      "  Message: b'ABNORMAL_TERMINATION_IN_LNSRCH'\n",
      "  Objective function value: -30.707543\n",
      "  Number of iterations: 0\n",
      "  Number of functions evaluations: 21\n",
      "INFO:tensorflow:Optimization terminated with:\n",
      "  Message: b'ABNORMAL_TERMINATION_IN_LNSRCH'\n",
      "  Objective function value: -37.430311\n",
      "  Number of iterations: 3\n",
      "  Number of functions evaluations: 65\n",
      "INFO:tensorflow:Optimization terminated with:\n",
      "  Message: b'ABNORMAL_TERMINATION_IN_LNSRCH'\n",
      "  Objective function value: -37.430311\n",
      "  Number of iterations: 0\n",
      "  Number of functions evaluations: 21\n",
      "INFO:tensorflow:Optimization terminated with:\n",
      "  Message: b'ABNORMAL_TERMINATION_IN_LNSRCH'\n",
      "  Objective function value: -43.706150\n",
      "  Number of iterations: 0\n",
      "  Number of functions evaluations: 21\n",
      "INFO:tensorflow:Optimization terminated with:\n",
      "  Message: b'ABNORMAL_TERMINATION_IN_LNSRCH'\n",
      "  Objective function value: -43.706150\n",
      "  Number of iterations: 0\n",
      "  Number of functions evaluations: 21\n",
      "INFO:tensorflow:Optimization terminated with:\n",
      "  Message: b'CONVERGENCE: REL_REDUCTION_OF_F_<=_FACTR*EPSMCH'\n",
      "  Objective function value: -49.901661\n",
      "  Number of iterations: 1\n",
      "  Number of functions evaluations: 13\n",
      "INFO:tensorflow:Optimization terminated with:\n",
      "  Message: b'CONVERGENCE: REL_REDUCTION_OF_F_<=_FACTR*EPSMCH'\n",
      "  Objective function value: -49.901661\n",
      "  Number of iterations: 1\n",
      "  Number of functions evaluations: 13\n",
      "INFO:tensorflow:Optimization terminated with:\n",
      "  Message: b'CONVERGENCE: REL_REDUCTION_OF_F_<=_FACTR*EPSMCH'\n",
      "  Objective function value: -56.038033\n",
      "  Number of iterations: 1\n",
      "  Number of functions evaluations: 18\n",
      "INFO:tensorflow:Optimization terminated with:\n",
      "  Message: b'CONVERGENCE: REL_REDUCTION_OF_F_<=_FACTR*EPSMCH'\n",
      "  Objective function value: -56.038033\n",
      "  Number of iterations: 1\n",
      "  Number of functions evaluations: 18\n",
      "INFO:tensorflow:Optimization terminated with:\n",
      "  Message: b'ABNORMAL_TERMINATION_IN_LNSRCH'\n",
      "  Objective function value: -62.129604\n",
      "  Number of iterations: 0\n",
      "  Number of functions evaluations: 21\n",
      "INFO:tensorflow:Optimization terminated with:\n",
      "  Message: b'ABNORMAL_TERMINATION_IN_LNSRCH'\n",
      "  Objective function value: -62.129604\n",
      "  Number of iterations: 0\n",
      "  Number of functions evaluations: 21\n",
      "INFO:tensorflow:Optimization terminated with:\n",
      "  Message: b'ABNORMAL_TERMINATION_IN_LNSRCH'\n",
      "  Objective function value: -68.334965\n",
      "  Number of iterations: 1\n",
      "  Number of functions evaluations: 31\n",
      "INFO:tensorflow:Optimization terminated with:\n",
      "  Message: b'ABNORMAL_TERMINATION_IN_LNSRCH'\n",
      "  Objective function value: -68.249498\n",
      "  Number of iterations: 0\n",
      "  Number of functions evaluations: 21\n",
      "INFO:tensorflow:Optimization terminated with:\n",
      "  Message: b'ABNORMAL_TERMINATION_IN_LNSRCH'\n",
      "  Objective function value: -74.480561\n",
      "  Number of iterations: 0\n",
      "  Number of functions evaluations: 21\n",
      "INFO:tensorflow:Optimization terminated with:\n",
      "  Message: b'ABNORMAL_TERMINATION_IN_LNSRCH'\n",
      "  Objective function value: -74.480561\n",
      "  Number of iterations: 0\n",
      "  Number of functions evaluations: 21\n",
      "INFO:tensorflow:Optimization terminated with:\n",
      "  Message: b'ABNORMAL_TERMINATION_IN_LNSRCH'\n",
      "  Objective function value: -80.574913\n",
      "  Number of iterations: 0\n",
      "  Number of functions evaluations: 21\n",
      "INFO:tensorflow:Optimization terminated with:\n",
      "  Message: b'ABNORMAL_TERMINATION_IN_LNSRCH'\n",
      "  Objective function value: -80.574913\n",
      "  Number of iterations: 0\n",
      "  Number of functions evaluations: 21\n",
      "     fun: array([ 0.01])\n",
      " message: 'OK'\n",
      "    nfev: 10\n",
      " success: True\n",
      "       x: array([[ 0. , -0.1]])\n"
=======
      "iter #  0 - MLL [-13.1] - fmin [4.42]\n",
      "iter #  1 - MLL [-13.4] - fmin [4.42]\n",
      "iter #  2 - MLL [-10.6] - fmin [0.723]\n",
      "iter #  3 - MLL [-9.09] - fmin [0.486]\n",
      "iter #  4 - MLL [-7.01] - fmin [0.486]\n",
      "iter #  5 - MLL [-2.69] - fmin [0.446]\n",
      "iter #  6 - MLL [1.96] - fmin [0.446]\n",
      "iter #  7 - MLL [4.6] - fmin [0.446]\n",
      "iter #  8 - MLL [7.37] - fmin [0.4]\n",
      "iter #  9 - MLL [12.6] - fmin [0.4]\n",
      " constraints: array([], dtype=float64)\n",
      "         fun: array([0.39970302])\n",
      "     message: 'OK'\n",
      "        nfev: 10\n",
      "     success: True\n",
      "           x: array([[9.40798299, 2.43938799]])\n"
>>>>>>> df13df58
     ]
    }
   ],
   "source": [
    "import gpflow\n",
    "from gpflowopt.bo import BayesianOptimizer\n",
    "from gpflowopt.design import LatinHyperCube\n",
    "from gpflowopt.acquisition import ExpectedImprovement\n",
    "from gpflowopt.optim import SciPyOptimizer, StagedOptimizer, MCOptimizer\n",
    "\n",
    "# Use standard Gaussian process Regression\n",
    "lhd = LatinHyperCube(21, domain)\n",
    "X = lhd.generate()\n",
<<<<<<< HEAD
    "Y = fx(X)\n",
    "\n",
    "with gpflow.defer_build():\n",
    "    model = gpflow.models.GPR(X, Y, gpflow.kernels.Matern52(2, ARD=True))\n",
    "    model.kern.lengthscales.transform = gpflow.transforms.Log1pe(1e-3)\n",
    "model.compile()\n",
=======
    "Y = branin(X)\n",
    "model = gpflow.gpr.GPR(X, Y, gpflow.kernels.Matern52(2, ARD=True))\n",
    "model.kern.lengthscales.transform = gpflow.transforms.Log1pe(1e-3)\n",
>>>>>>> df13df58
    "\n",
    "# Now create the Bayesian Optimizer\n",
    "alpha = ExpectedImprovement(model)\n",
    "\n",
    "acquisition_opt = StagedOptimizer([MCOptimizer(domain, 200),\n",
    "                                   SciPyOptimizer(domain)])\n",
    "\n",
    "optimizer = BayesianOptimizer(domain, alpha, optimizer=acquisition_opt, verbose=True)\n",
    "\n",
    "# Run the Bayesian optimization\n",
<<<<<<< HEAD
    "with optimizer.silent():\n",
    "    r = optimizer.optimize(fx, n_iter=10)\n",
=======
    "r = optimizer.optimize(branin, n_iter=10)\n",
>>>>>>> df13df58
    "print(r)"
   ]
  },
  {
   "cell_type": "markdown",
   "metadata": {},
   "source": [
    "That's all! Your objective function has now been optimized for 10 iterations."
   ]
  }
 ],
 "metadata": {
  "kernelspec": {
   "display_name": "Python 3",
   "language": "python",
   "name": "python3"
  },
  "language_info": {
   "codemirror_mode": {
    "name": "ipython",
    "version": 3
   },
   "file_extension": ".py",
   "mimetype": "text/x-python",
   "name": "python",
   "nbconvert_exporter": "python",
   "pygments_lexer": "ipython3",
<<<<<<< HEAD
   "version": "3.6.3"
=======
   "version": "3.6.6"
>>>>>>> df13df58
  }
 },
 "nbformat": 4,
 "nbformat_minor": 1
}<|MERGE_RESOLUTION|>--- conflicted
+++ resolved
@@ -38,24 +38,12 @@
    "metadata": {},
    "outputs": [
     {
-     "name": "stderr",
-     "output_type": "stream",
-     "text": [
-      "/home/javdrher/.virtualenvs/gpflowopt-nextgen/lib/python3.6/importlib/_bootstrap.py:219: RuntimeWarning: compiletime version 3.5 of module 'tensorflow.python.framework.fast_tensor_util' does not match runtime version 3.6\n",
-      "  return f(*args, **kwds)\n"
-     ]
-    },
-    {
      "data": {
       "text/html": [
        "<table id='domain' width=100%><tr><td>Name</td><td>Type</td><td>Values</td></tr><tr><td>x1</td><td>Continuous</td><td>[-5. 10.]</td></tr><tr><td>x2</td><td>Continuous</td><td>[ 0. 15.]</td></tr></table>"
       ],
       "text/plain": [
-<<<<<<< HEAD
-       "<gpflowopt.domain.Domain at 0x7f040f7547b8>"
-=======
-       "<gpflowopt.domain.Domain at 0x23142436c50>"
->>>>>>> df13df58
+       "<gpflowopt.domain.Domain at 0x1b0ec07deb8>"
       ]
      },
      "execution_count": 1,
@@ -66,6 +54,7 @@
    "source": [
     "import numpy as np\n",
     "from gpflowopt.domain import ContinuousParameter\n",
+    "\n",
     "\n",
     "def branin(x):\n",
     "    x = np.atleast_2d(x)\n",
@@ -94,144 +83,36 @@
   },
   {
    "cell_type": "code",
-<<<<<<< HEAD
-   "execution_count": 3,
+   "execution_count": 2,
    "metadata": {},
-=======
-   "execution_count": 8,
-   "metadata": {
-    "scrolled": true
-   },
->>>>>>> df13df58
    "outputs": [
+    {
+     "name": "stderr",
+     "output_type": "stream",
+     "text": [
+      "WARNING:gpflow.logdensities:Shape of x must be 2D at computation.\n"
+     ]
+    },
     {
      "name": "stdout",
      "output_type": "stream",
      "text": [
-<<<<<<< HEAD
-      "INFO:tensorflow:Optimization terminated with:\n",
-      "  Message: b'STOP: TOTAL NO. of ITERATIONS EXCEEDS LIMIT'\n",
-      "  Objective function value: 12.494610\n",
-      "  Number of iterations: 6\n",
-      "  Number of functions evaluations: 9\n",
-      "INFO:tensorflow:Optimization terminated with:\n",
-      "  Message: b'CONVERGENCE: REL_REDUCTION_OF_F_<=_FACTR*EPSMCH'\n",
-      "  Objective function value: -24.872416\n",
-      "  Number of iterations: 75\n",
-      "  Number of functions evaluations: 94\n",
-      "INFO:tensorflow:Optimization terminated with:\n",
-      "  Message: b'ABNORMAL_TERMINATION_IN_LNSRCH'\n",
-      "  Objective function value: -30.707543\n",
-      "  Number of iterations: 0\n",
-      "  Number of functions evaluations: 21\n",
-      "INFO:tensorflow:Optimization terminated with:\n",
-      "  Message: b'ABNORMAL_TERMINATION_IN_LNSRCH'\n",
-      "  Objective function value: -30.707543\n",
-      "  Number of iterations: 0\n",
-      "  Number of functions evaluations: 21\n",
-      "INFO:tensorflow:Optimization terminated with:\n",
-      "  Message: b'ABNORMAL_TERMINATION_IN_LNSRCH'\n",
-      "  Objective function value: -37.430311\n",
-      "  Number of iterations: 3\n",
-      "  Number of functions evaluations: 65\n",
-      "INFO:tensorflow:Optimization terminated with:\n",
-      "  Message: b'ABNORMAL_TERMINATION_IN_LNSRCH'\n",
-      "  Objective function value: -37.430311\n",
-      "  Number of iterations: 0\n",
-      "  Number of functions evaluations: 21\n",
-      "INFO:tensorflow:Optimization terminated with:\n",
-      "  Message: b'ABNORMAL_TERMINATION_IN_LNSRCH'\n",
-      "  Objective function value: -43.706150\n",
-      "  Number of iterations: 0\n",
-      "  Number of functions evaluations: 21\n",
-      "INFO:tensorflow:Optimization terminated with:\n",
-      "  Message: b'ABNORMAL_TERMINATION_IN_LNSRCH'\n",
-      "  Objective function value: -43.706150\n",
-      "  Number of iterations: 0\n",
-      "  Number of functions evaluations: 21\n",
-      "INFO:tensorflow:Optimization terminated with:\n",
-      "  Message: b'CONVERGENCE: REL_REDUCTION_OF_F_<=_FACTR*EPSMCH'\n",
-      "  Objective function value: -49.901661\n",
-      "  Number of iterations: 1\n",
-      "  Number of functions evaluations: 13\n",
-      "INFO:tensorflow:Optimization terminated with:\n",
-      "  Message: b'CONVERGENCE: REL_REDUCTION_OF_F_<=_FACTR*EPSMCH'\n",
-      "  Objective function value: -49.901661\n",
-      "  Number of iterations: 1\n",
-      "  Number of functions evaluations: 13\n",
-      "INFO:tensorflow:Optimization terminated with:\n",
-      "  Message: b'CONVERGENCE: REL_REDUCTION_OF_F_<=_FACTR*EPSMCH'\n",
-      "  Objective function value: -56.038033\n",
-      "  Number of iterations: 1\n",
-      "  Number of functions evaluations: 18\n",
-      "INFO:tensorflow:Optimization terminated with:\n",
-      "  Message: b'CONVERGENCE: REL_REDUCTION_OF_F_<=_FACTR*EPSMCH'\n",
-      "  Objective function value: -56.038033\n",
-      "  Number of iterations: 1\n",
-      "  Number of functions evaluations: 18\n",
-      "INFO:tensorflow:Optimization terminated with:\n",
-      "  Message: b'ABNORMAL_TERMINATION_IN_LNSRCH'\n",
-      "  Objective function value: -62.129604\n",
-      "  Number of iterations: 0\n",
-      "  Number of functions evaluations: 21\n",
-      "INFO:tensorflow:Optimization terminated with:\n",
-      "  Message: b'ABNORMAL_TERMINATION_IN_LNSRCH'\n",
-      "  Objective function value: -62.129604\n",
-      "  Number of iterations: 0\n",
-      "  Number of functions evaluations: 21\n",
-      "INFO:tensorflow:Optimization terminated with:\n",
-      "  Message: b'ABNORMAL_TERMINATION_IN_LNSRCH'\n",
-      "  Objective function value: -68.334965\n",
-      "  Number of iterations: 1\n",
-      "  Number of functions evaluations: 31\n",
-      "INFO:tensorflow:Optimization terminated with:\n",
-      "  Message: b'ABNORMAL_TERMINATION_IN_LNSRCH'\n",
-      "  Objective function value: -68.249498\n",
-      "  Number of iterations: 0\n",
-      "  Number of functions evaluations: 21\n",
-      "INFO:tensorflow:Optimization terminated with:\n",
-      "  Message: b'ABNORMAL_TERMINATION_IN_LNSRCH'\n",
-      "  Objective function value: -74.480561\n",
-      "  Number of iterations: 0\n",
-      "  Number of functions evaluations: 21\n",
-      "INFO:tensorflow:Optimization terminated with:\n",
-      "  Message: b'ABNORMAL_TERMINATION_IN_LNSRCH'\n",
-      "  Objective function value: -74.480561\n",
-      "  Number of iterations: 0\n",
-      "  Number of functions evaluations: 21\n",
-      "INFO:tensorflow:Optimization terminated with:\n",
-      "  Message: b'ABNORMAL_TERMINATION_IN_LNSRCH'\n",
-      "  Objective function value: -80.574913\n",
-      "  Number of iterations: 0\n",
-      "  Number of functions evaluations: 21\n",
-      "INFO:tensorflow:Optimization terminated with:\n",
-      "  Message: b'ABNORMAL_TERMINATION_IN_LNSRCH'\n",
-      "  Objective function value: -80.574913\n",
-      "  Number of iterations: 0\n",
-      "  Number of functions evaluations: 21\n",
-      "     fun: array([ 0.01])\n",
-      " message: 'OK'\n",
-      "    nfev: 10\n",
-      " success: True\n",
-      "       x: array([[ 0. , -0.1]])\n"
-=======
-      "iter #  0 - MLL [-13.1] - fmin [4.42]\n",
-      "iter #  1 - MLL [-13.4] - fmin [4.42]\n",
-      "iter #  2 - MLL [-10.6] - fmin [0.723]\n",
-      "iter #  3 - MLL [-9.09] - fmin [0.486]\n",
-      "iter #  4 - MLL [-7.01] - fmin [0.486]\n",
-      "iter #  5 - MLL [-2.69] - fmin [0.446]\n",
-      "iter #  6 - MLL [1.96] - fmin [0.446]\n",
-      "iter #  7 - MLL [4.6] - fmin [0.446]\n",
-      "iter #  8 - MLL [7.37] - fmin [0.4]\n",
-      "iter #  9 - MLL [12.6] - fmin [0.4]\n",
+      "iter #  0 - MLL [-31.2] - fmin [4.42]\n",
+      "iter #  1 - MLL [-32.6] - fmin [4.42]\n",
+      "iter #  2 - MLL [-34.1] - fmin [4.42]\n",
+      "iter #  3 - MLL [-32.6] - fmin [4.42]\n",
+      "iter #  4 - MLL [-20.8] - fmin [4.42]\n",
+      "iter #  5 - MLL [-38.3] - fmin [4.42]\n",
+      "iter #  6 - MLL [-30.8] - fmin [4.42]\n",
+      "iter #  7 - MLL [-35.1] - fmin [4.42]\n",
+      "iter #  8 - MLL [-37.9] - fmin [2.42]\n",
+      "iter #  9 - MLL [-25.1] - fmin [2.42]\n",
       " constraints: array([], dtype=float64)\n",
-      "         fun: array([0.39970302])\n",
+      "         fun: array([2.4189057])\n",
       "     message: 'OK'\n",
       "        nfev: 10\n",
       "     success: True\n",
-      "           x: array([[9.40798299, 2.43938799]])\n"
->>>>>>> df13df58
+      "           x: array([[10.        ,  3.69271384]])\n"
      ]
     }
    ],
@@ -240,39 +121,24 @@
     "from gpflowopt.bo import BayesianOptimizer\n",
     "from gpflowopt.design import LatinHyperCube\n",
     "from gpflowopt.acquisition import ExpectedImprovement\n",
-    "from gpflowopt.optim import SciPyOptimizer, StagedOptimizer, MCOptimizer\n",
+    "from gpflowopt.optim import SciPyOptimizer\n",
     "\n",
     "# Use standard Gaussian process Regression\n",
     "lhd = LatinHyperCube(21, domain)\n",
     "X = lhd.generate()\n",
-<<<<<<< HEAD
-    "Y = fx(X)\n",
+    "Y = branin(X)\n",
     "\n",
     "with gpflow.defer_build():\n",
     "    model = gpflow.models.GPR(X, Y, gpflow.kernels.Matern52(2, ARD=True))\n",
     "    model.kern.lengthscales.transform = gpflow.transforms.Log1pe(1e-3)\n",
     "model.compile()\n",
-=======
-    "Y = branin(X)\n",
-    "model = gpflow.gpr.GPR(X, Y, gpflow.kernels.Matern52(2, ARD=True))\n",
-    "model.kern.lengthscales.transform = gpflow.transforms.Log1pe(1e-3)\n",
->>>>>>> df13df58
     "\n",
     "# Now create the Bayesian Optimizer\n",
     "alpha = ExpectedImprovement(model)\n",
-    "\n",
-    "acquisition_opt = StagedOptimizer([MCOptimizer(domain, 200),\n",
-    "                                   SciPyOptimizer(domain)])\n",
-    "\n",
-    "optimizer = BayesianOptimizer(domain, alpha, optimizer=acquisition_opt, verbose=True)\n",
+    "optimizer = BayesianOptimizer(domain, alpha, verbose=True)\n",
     "\n",
     "# Run the Bayesian optimization\n",
-<<<<<<< HEAD
-    "with optimizer.silent():\n",
-    "    r = optimizer.optimize(fx, n_iter=10)\n",
-=======
     "r = optimizer.optimize(branin, n_iter=10)\n",
->>>>>>> df13df58
     "print(r)"
    ]
   },
@@ -280,7 +146,7 @@
    "cell_type": "markdown",
    "metadata": {},
    "source": [
-    "That's all! Your objective function has now been optimized for 10 iterations."
+    "That's all! Your objective function has now been optimized for 15 iterations."
    ]
   }
  ],
@@ -300,11 +166,7 @@
    "name": "python",
    "nbconvert_exporter": "python",
    "pygments_lexer": "ipython3",
-<<<<<<< HEAD
-   "version": "3.6.3"
-=======
    "version": "3.6.6"
->>>>>>> df13df58
   }
  },
  "nbformat": 4,
